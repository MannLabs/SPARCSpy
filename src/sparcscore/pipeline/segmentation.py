--- conflicted
+++ resolved
@@ -416,14 +416,8 @@
         self.image_size = input_image.shape[1:]
 
         if self.config["shard_size"] >= np.prod(self.image_size):
-<<<<<<< HEAD
-            self.log(
-                "target size is equal or larger to input image. Sharding will not be used."
-            )
-=======
             target_size = self.config["shard_size"]
             self.log(f"target size {target_size} is equal or larger to input image {np.prod(self.image_size)}. Sharding will not be used.")
->>>>>>> 56e403cc
 
             sharding_plan = [
                 (slice(0, self.image_size[0]), slice(0, self.image_size[1]))
@@ -1033,13 +1027,9 @@
 
         current_shard.initialize_as_shard(indexes, input_path=input_path)
 
-<<<<<<< HEAD
-        # unpack results and write to temp array
-        results = current_shard.call_as_shard()
-=======
         #unpack results and write to temp array
         results = [current_shard.call_as_shard()]
->>>>>>> 56e403cc
+       
 
         self._transfer_results_to_hdf5(results)
         # results = flatten(results)
